--- conflicted
+++ resolved
@@ -86,8 +86,7 @@
         with:
           name: vscode-extension-${{ matrix.arch }}-${{ github.run_id }}
           path: "vscode/*.vsix"
-
-<<<<<<< HEAD
+          
       - name: Generate tag name
         id: vars
         shell: bash
@@ -95,18 +94,12 @@
           SHORT_SHA=$(echo "${GITHUB_SHA}" | cut -c1-8)
           TAG_NAME="dev-${SHORT_SHA}"
           echo "tag_name=$TAG_NAME" >> $GITHUB_OUTPUT
-=======
->>>>>>> 85a48a9e
 
       - name: Create or Update Pre-release
         if: matrix.arch == 'linux' && github.ref == 'refs/heads/main'
         uses: ncipollo/release-action@v1
         with:
-<<<<<<< HEAD
           tag: ${{ steps.vars.outputs.tag_name }}
-=======
-          tag: Development Build - ${{ github.sha }}
->>>>>>> 85a48a9e
           allowUpdates: true
           commit: ${{ github.sha }}
           artifacts: "vscode/*.vsix"

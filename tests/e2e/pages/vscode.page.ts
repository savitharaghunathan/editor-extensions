import * as fs from 'fs';
import * as path from 'path';
import { execSync } from 'child_process';
import { _electron as electron, FrameLocator } from 'playwright';
import { ElectronApplication, expect, Page } from '@playwright/test';

import { createZip, extractZip } from '../utilities/archive';
import { cleanupRepo, generateRandomString, getOSInfo } from '../utilities/utils';
import { LeftBarItems } from '../enums/left-bar-items.enum';
import { DEFAULT_PROVIDER } from '../fixtures/provider-configs.fixture';
import { KAIViews } from '../enums/views.enum';
import { TEST_DATA_DIR } from '../utilities/consts';
import { BasePage } from './base.page';
import { installExtension } from '../utilities/vscode-commands.utils';
import { FixTypes } from '../enums/fix-types.enum';
<<<<<<< HEAD
import { stubDialog } from 'electron-playwright-helpers';
=======
import { extensionId } from '../utilities/utils';
>>>>>>> 07b81c7d

export class VSCode extends BasePage {
  constructor(
    app: ElectronApplication,
    window: Page,
    private readonly repoDir?: string
  ) {
    super(app, window);
  }

  public static async open(repoUrl?: string, repoDir?: string, branch?: string) {
    /**
     * user-data-dir is passed to force opening a new instance avoiding the process to couple with an existing vscode instance
     * so Playwright doesn't detect that the process has finished
     */
    const args = [
      '--disable-workspace-trust',
      '--skip-welcome',
      `--user-data-dir=${TEST_DATA_DIR}`,
    ];

    try {
      if (repoUrl) {
        if (repoDir) {
          await cleanupRepo(repoDir);
        }
        console.log(`Cloning repository from ${repoUrl}${branch ? ` (branch: ${branch})` : ''}`);

        if (branch) {
          execSync(`git clone -b ${branch} ${repoUrl}`);
        } else {
          // Clone default branch
          execSync(`git clone ${repoUrl}`);
        }
      }
    } catch (error: any) {
      throw new Error('Failed to clone the repository');
    }

    if (repoDir) {
      args.push(path.resolve(repoDir));
    }

    let executablePath = process.env.VSCODE_EXECUTABLE_PATH;
    if (!executablePath) {
      if (getOSInfo() === 'linux') {
        executablePath = '/usr/share/code/code';
      } else {
        throw new Error('VSCODE_EXECUTABLE_PATH env variable not provided');
      }
    }

    if (!process.env.VSIX_FILE_PATH && !process.env.VSIX_DOWNLOAD_URL) {
      args.push(
        `--extensionDevelopmentPath=${path.resolve(__dirname, '../../../vscode')}`,
        `--enable-proposed-api=${extensionId}`
      );
      console.log('Running in DEV mode...');
    }

    console.log(`Code command: ${executablePath} ${args.join(' ')}`);

    const vscodeApp = await electron.launch({
      executablePath: executablePath,
      args,
    });
    await vscodeApp.firstWindow();

    const window = await vscodeApp.firstWindow({ timeout: 60000 });
    console.log('VSCode opened');
    return new VSCode(vscodeApp, window, repoDir);
  }

  /**
   * launches VSCode with KAI plugin installed and repoUrl app opened.
   * @param repoUrl
   * @param repoDir path to repo
   * @param branch optional branch to clone from
   */
  public static async init(repoUrl?: string, repoDir?: string, branch?: string): Promise<VSCode> {
    try {
      if (process.env.VSIX_FILE_PATH || process.env.VSIX_DOWNLOAD_URL) {
        await installExtension();
      }

      return repoUrl ? VSCode.open(repoUrl, repoDir, branch) : VSCode.open();
    } catch (error) {
      console.error('Error launching VSCode:', error);
      throw error;
    }
  }

  /**
   * Closes the VSCode instance.
   */
  public async closeVSCode(): Promise<void> {
    try {
      if (this.app) {
        await this.app.close();
        console.log('VSCode closed successfully.');
      }
    } catch (error) {
      console.error('Error closing VSCode:', error);
    }
  }

  public async executeQuickCommand(command: string) {
    await this.waitDefault();
    const modifier = getOSInfo() === 'macOS' ? 'Meta' : 'Control';
    await this.window.keyboard.press(`${modifier}+Shift+P`, { delay: 500 });
    const input = this.window.getByPlaceholder('Type the name of a command to run.');
    await input.fill(`>${command}`);
    await expect(
      this.window.locator(`a.label-name span.highlight >> text="${command}"`)
    ).toBeVisible();

    await input.press('Enter', { delay: 500 });
  }

  public async openLeftBarElement(name: LeftBarItems) {
    const window = this.getWindow();

    const navLi = window.locator(`a[aria-label^="${name}"]`).locator('..');

    if (await navLi.isVisible()) {
      if ((await navLi.getAttribute('aria-expanded')) === 'false') {
        await navLi.click();
      }
      return;
    }

    const moreButton = window.getByRole('button', { name: LeftBarItems.AdditionalViews }).first();
    await expect(moreButton).toBeVisible();
    await moreButton.click();

    const menuBtn = window.locator(`a.action-menu-item span[aria-label^="${name}"]`);
    await expect(menuBtn).toBeVisible();
    await menuBtn.click({ delay: 500 });
  }

  public async openAnalysisView(): Promise<void> {
    // Try using command palette first - this works reliably when extension is hidden due to too many extensions
    try {
      await this.executeQuickCommand('Konveyor: Open Konveyor Analysis View');
      return;
    } catch (error) {
      // Fallback to activity bar approach
      await this.openLeftBarElement(LeftBarItems.Konveyor);
    }

    await this.window.getByText('Konveyor Issues').dblclick();

    await this.window.locator('a[aria-label="Open Konveyor Analysis View"]').click();
  }

  public async startServer(): Promise<void> {
    await this.openAnalysisView();
    const analysisView = await this.getView(KAIViews.analysisView);
    if (!(await analysisView.getByRole('button', { name: 'Stop' }).isVisible())) {
      await analysisView.getByRole('button', { name: 'Start' }).click({ delay: 500 });
      await analysisView.getByRole('button', { name: 'Stop' }).isEnabled({ timeout: 120000 });
    }
  }

  public async searchViolation(term: string): Promise<void> {
    const analysisView = await this.getView(KAIViews.analysisView);

    const toggleFilterButton = analysisView.locator('button[aria-label="Show Filters"]');
    const searchInput = analysisView.locator('input[aria-label="Search violations and incidents"]');
    if (await searchInput.isVisible()) {
      await searchInput.fill(term);
      return;
    }

    await toggleFilterButton.click();
    await searchInput.fill(term);
    await toggleFilterButton.click();
  }

  public async runAnalysis() {
    await this.window.waitForTimeout(15000);
    const analysisView = await this.getView(KAIViews.analysisView);
    const runAnalysisBtnLocator = analysisView.getByRole('button', {
      name: 'Run Analysis',
    });
    await expect(runAnalysisBtnLocator).toBeEnabled({ timeout: 600000 });

    await runAnalysisBtnLocator.click();
    await expect(analysisView.getByText('Analysis Progress').first()).toBeVisible({
      timeout: 30000,
    });
  }

  public async getView(view: KAIViews): Promise<FrameLocator> {
    await this.window.locator(`div.tab.active[aria-label="${view}"]`).waitFor();
    await this.executeQuickCommand('View: Close Other Editors in Group');

    const iframes = this.window.locator('iframe');
    const count = await iframes.count();

    for (let i = 0; i < count; i++) {
      const outerFrameLocator = this.window.frameLocator('iframe').nth(i);
      const innerFrameLocator = outerFrameLocator.getByTitle(view);

      if ((await innerFrameLocator.count()) === 1) {
        return innerFrameLocator.contentFrame();
      }
    }

    throw new Error(`Iframe ${view} not found`);
  }

  public async configureGenerativeAI(config: string = DEFAULT_PROVIDER.config) {
    await this.executeQuickCommand('Konveyor: Open the GenAI model provider configuration file');
    const modifier = getOSInfo() === 'macOS' ? 'Meta' : 'Control';
    await this.window.keyboard.press(`${modifier}+a+Delete`);
    await this.pasteContent(config);
    await this.window.keyboard.press(`${modifier}+s`, { delay: 500 });
  }

  public async createProfile(
    sources: string[],
    targets: string[],
    profileName?: string,
    customRulesPath?: string
  ) {
    await this.executeQuickCommand('Konveyor: Manage Analysis Profile');

    const manageProfileView = await this.getView(KAIViews.manageProfiles);

    await manageProfileView.getByRole('button', { name: '+ New Profile' }).click();

    const randomName = generateRandomString();
    const nameToUse = profileName ? profileName : randomName;
    await manageProfileView.getByRole('textbox', { name: 'Profile Name' }).fill(nameToUse);

    const targetsInput = manageProfileView
      .getByRole('combobox', { name: 'Type to filter' })
      .first();
    await targetsInput.click({ delay: 500 });

    for (const target of targets) {
      await targetsInput.fill(target);
      await manageProfileView
        .getByRole('option', { name: target, exact: true })
        .click({ timeout: 5000 });
    }
    await this.window.keyboard.press('Escape');

    const sourceInput = manageProfileView.getByRole('combobox', { name: 'Type to filter' }).nth(1);
    await sourceInput.click({ delay: 500 });

    for (const source of sources) {
      await sourceInput.fill(source);
      await manageProfileView
        .getByRole('option', { name: source, exact: true })
        .click({ timeout: 5000 });
    }
    await this.window.keyboard.press('Escape');

    // Select Custom Rules if provided
    if (customRulesPath) {
      console.log(`Creating profile with custom rules from: ${customRulesPath}`);

      const customRulesButton = manageProfileView.getByRole('button', {
        name: 'Select Custom Rules…',
      });

      if (await customRulesButton.isVisible()) {
        await stubDialog(this.app, 'showOpenDialog', {
          filePaths: [customRulesPath],
          canceled: false,
        });

        await customRulesButton.click();

        const folderName = path.basename(customRulesPath);
        console.log(
          `Waiting for custom rules label with folder name: "${folderName}" from path: "${customRulesPath}"`
        );

        const customRulesLabel = manageProfileView
          .locator('[class*="label"], [class*="Label"]')
          .filter({ hasText: folderName });
        await expect(customRulesLabel.first()).toBeVisible({ timeout: 30000 });
        console.log(`Custom rules label for "${folderName}" is now visible`);
      }
    }
    return nameToUse;
  }

  public async deleteProfile(profileName: string) {
    await this.executeQuickCommand('Konveyor: Manage Analysis Profile');
    const manageProfileView = await this.getView(KAIViews.manageProfiles);
    const profileList = manageProfileView.getByRole('list', {
      name: 'Profile list',
    });
    await profileList.waitFor({ state: 'visible', timeout: 20000 });

    const profileItems = profileList.getByRole('listitem');
    try {
      await profileItems.filter({ hasText: profileName }).click({ timeout: 20000 });
      await manageProfileView.getByRole('button', { name: 'Delete Profile' }).click();
      const confirmButton = manageProfileView
        .getByRole('dialog', { name: 'Delete profile?' })
        .getByRole('button', { name: 'Confirm' });
      await confirmButton.click();
      await manageProfileView
        .getByRole('listitem')
        .filter({ hasText: profileName })
        .waitFor({ state: 'hidden', timeout: 10000 });
    } catch (error) {
      console.log('Error deleting profile:', error);
      throw error;
    }
  }

  public async searchAndRequestFix(searchTerm: string, fixType: FixTypes) {
    const analysisView = await this.getView(KAIViews.analysisView);
    await this.searchViolation(searchTerm);
    await analysisView.locator('div.pf-v6-c-card__header-toggle').nth(0).click();
    await analysisView.locator('button#get-solution-button').nth(fixType).click();
  }

  /**
   * Unzips all test data into workspace .vscode/ directory, deletes the zip files if cleanup is true
   */
  public async ensureLLMCache(cleanup: boolean = false): Promise<void> {
    try {
      const wspacePath = this.llmCachePaths().workspacePath;
      const storedPath = this.llmCachePaths().storedPath;
      if (cleanup) {
        if (fs.existsSync(wspacePath)) {
          fs.rmSync(wspacePath, { recursive: true, force: true });
        }
        return;
      }
      if (!fs.existsSync(wspacePath)) {
        fs.mkdirSync(wspacePath, { recursive: true });
      }
      if (!fs.existsSync(storedPath)) {
        return;
      }
      // move stored zip to workspace
      extractZip(storedPath, wspacePath);
    } catch (error) {
      console.error('Error unzipping test data:', error);
      throw error;
    }
  }

  /**
   * Copies all newly generated LLM cache data into a zip file in the repo, merges with the existing data
   * This will be used when we want to generate a new cache data
   */
  public async updateLLMCache() {
    const newCacheZip = path.join(path.dirname(this.llmCachePaths().storedPath), 'new.zip');
    createZip(this.llmCachePaths().workspacePath, newCacheZip);
    fs.renameSync(newCacheZip, this.llmCachePaths().storedPath);
    fs.renameSync(`${newCacheZip}.metadata`, `${this.llmCachePaths().storedPath}.metadata`);
  }

  private llmCachePaths(): {
    storedPath: string; // this is where the data is checked-in in the repo
    workspacePath: string; // this is where a workspace is expecting to find cached data
  } {
    return {
      storedPath: path.join(__dirname, '..', '..', 'data', 'llm_cache.zip'),
      workspacePath: path.join(this.repoDir ?? '', '.vscode', 'cache'),
    };
  }

  /**
   * Writes or updates the VSCode settings.json file to current workspace @ .vscode/settings.json
   * @param settings - Key - value pair of settings to write or update, if a setting already exists, the new values will be merged
   */
  public async writeOrUpdateVSCodeSettings(settings: Record<string, any>): Promise<void> {
    try {
      const vscodeDir = path.join(this.repoDir ?? '', '.vscode');
      const settingsPath = path.join(vscodeDir, 'settings.json');
      if (!fs.existsSync(vscodeDir)) {
        fs.mkdirSync(vscodeDir, { recursive: true });
      }
      let existingSettings: Record<string, any> = {};
      if (fs.existsSync(settingsPath)) {
        try {
          const existingContent = fs.readFileSync(settingsPath, 'utf-8');
          existingSettings = JSON.parse(existingContent);
        } catch (parseError) {
          console.warn(
            `Failed to parse existing settings.json, starting with empty settings: ${parseError}`
          );
          existingSettings = {};
        }
      }
      const mergedSettings = { ...existingSettings, ...settings };
      fs.writeFileSync(settingsPath, JSON.stringify(mergedSettings, null, 2), 'utf-8');
    } catch (error) {
      console.error('Error writing VSCode settings:', error);
      throw error;
    }
  }
}<|MERGE_RESOLUTION|>--- conflicted
+++ resolved
@@ -13,11 +13,8 @@
 import { BasePage } from './base.page';
 import { installExtension } from '../utilities/vscode-commands.utils';
 import { FixTypes } from '../enums/fix-types.enum';
-<<<<<<< HEAD
 import { stubDialog } from 'electron-playwright-helpers';
-=======
 import { extensionId } from '../utilities/utils';
->>>>>>> 07b81c7d
 
 export class VSCode extends BasePage {
   constructor(
